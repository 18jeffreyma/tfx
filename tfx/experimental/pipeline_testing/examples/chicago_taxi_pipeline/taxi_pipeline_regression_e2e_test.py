--- conflicted
+++ resolved
@@ -104,24 +104,8 @@
         metadata_path=self._metadata_path,
         beam_pipeline_args=[])
 
-<<<<<<< HEAD
-    # ResolverNode is ignored because it doesn't have a executor that can be
-    # replaced with stub.
-    stubbed_component_ids = [
-        component.id
-        for component in taxi_pipeline.components
-        if not component.id.startswith('ResolverNode')
-    ]
-
     stub_component_launcher.StubComponentLauncher.initialize(
-        test_data_dir=self._recorded_output_dir,
-        stubbed_component_ids=stubbed_component_ids,
-        stubbed_component_map={})
-=======
-    stub_component_launcher.StubComponentLauncher.initialize(
-        test_data_dir=self._recorded_output_dir,
-        test_component_ids=[])
->>>>>>> a1218ff6
+        test_data_dir=self._recorded_output_dir, test_component_ids=[])
 
     stub_pipeline_config = pipeline_config.PipelineConfig(
         supported_launcher_classes=[
